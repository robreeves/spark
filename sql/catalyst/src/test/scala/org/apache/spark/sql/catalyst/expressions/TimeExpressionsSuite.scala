--- conflicted
+++ resolved
@@ -171,7 +171,6 @@
       (child: Expression) => MinutesOfTime(child).replacement, TimeType())
   }
 
-<<<<<<< HEAD
   test("creating values of TimeType via make_time") {
     // basic case
     checkEvaluation(
@@ -207,7 +206,8 @@
       errorCode,
       Map("rangeMessage" -> "Invalid value for SecondOfMinute (valid values 0 - 59): 100")
     )
-=======
+  }
+
   test("SecondExpressionBuilder") {
     // Empty expressions list
     checkError(
@@ -264,6 +264,5 @@
 
     checkConsistencyBetweenInterpretedAndCodegen(
       (child: Expression) => SecondsOfTime(child).replacement, TimeType())
->>>>>>> d2a864f9
   }
 }